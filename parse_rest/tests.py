--- conflicted
+++ resolved
@@ -185,20 +185,10 @@
     def tearDown(self):
         self._destroy_user()
 
-<<<<<<< HEAD
-        # test UserQuery.fetch
-        queried_users = uq.fetch()
-        self.assertTrue(u.username in [qu.username for qu in queried_users])
-
-        # test accessing like a dictionary
-        self.assertEqual(u_retrieved["username"], "dhelmet@spaceballs.com")
-        self.assertEqual(u_retrieved["phone"], "555-5555")
-=======
     def testCanSignUp(self):
         self._destroy_user()
         user = User.signup(self.username, self.password)
         self.assert_(user is not None)
->>>>>>> 4d66c30f
 
     def testCanLogin(self):
         self._get_user()  # User should be created here.
